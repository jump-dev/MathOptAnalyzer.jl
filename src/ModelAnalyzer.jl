# Copyright (c) 2025: Joaquim Garcia, Oscar Dowson and contributors
#
# Use of this source code is governed by an MIT-style license that can be found
# in the LICENSE.md file or at https://opensource.org/licenses/MIT.

module ModelAnalyzer

import MathOptInterface as MOI

abstract type AbstractIssue end

abstract type AbstractData end

abstract type AbstractAnalyzer end

"""
    analyze(analyzer::AbstractAnalyzer, model::JuMP.GenericModel; kwargs...)

Analyze a JuMP model using the specified analyzer.
Depending on the analyzer, this keyword arguments might vary.
This function will return an instance of `AbstractData` which contains the
results of the analysis that can be further summarized or queried for issues.

See [`summarize`](@ref), [`list_of_issues`](@ref), and
[`list_of_issue_types`](@ref).
"""
function analyze end

"""
<<<<<<< HEAD
    summarize([io::IO,] AbstractData; model = nothing, verbose = true, max_issues = typemax(Int), kwargs...)
=======
    summarize([io::IO,] AbstractData; verbose = true, max_issues = 10, kwargs...)
>>>>>>> eb324011

Print a summary of the analysis results contained in `AbstractData` to the
specified IO stream. If no IO stream is provided, it defaults to `stdout`.
The `verbose` flag controls whether to print detailed information about each
issue (if `true`) or a concise summary (if `false`). The `max_issues` argument
controls the maximum number of issues to display in the summary. If there are
more issues than `max_issues`, only the first `max_issues` will be displayed.

    summarize([io::IO,] ::Type{T}; verbose = true) where {T<:AbstractIssue}

This variant allows summarizing information of a specific type `T` (which must
be a subtype of `AbstractIssue`). In the verbose case it will provide a text
explaning the issue. In the non-verbose case it will provide just the issue
name.

    summarize([io::IO,] issue::AbstractIssue; model = nothing, verbose = true)

This variant allows summarizing a single issue instance of type `AbstractIssue`.
The model that led to the issue can be provided to `model`, it will be
used to generate the name of variables and constraints in the issue summary.
"""
function summarize end

"""
    list_of_issue_types(data::AbstractData)

Return a vector of `DataType` containing the types of issues found in the
analysis results contained in `data`.
"""
function list_of_issue_types end

"""
    list_of_issues(data::AbstractData, issue_type::Type{T}) where {T<:AbstractIssue}

Return a vector of instances of `T` (which must be a subtype of `AbstractIssue`)
found in the analysis results contained in `data`. This allows you to retrieve
all instances of a specific issue type from the analysis results.
"""
function list_of_issues end

function summarize(io::IO, ::Type{T}; verbose = true) where {T<:AbstractIssue}
    if verbose
        return _verbose_summarize(io, T)
    else
        return _summarize(io, T)
    end
end

function summarize(
    io::IO,
    issue::AbstractIssue;
    model = nothing,
    verbose = true,
)
    if verbose
        return _verbose_summarize(io, issue, model)
    else
        return _summarize(io, issue, model)
    end
end

const DEFAULT_MAX_ISSUES = 10

function summarize(
    io::IO,
    issues::Vector{T};
    model = nothing,
    verbose = true,
    max_issues = DEFAULT_MAX_ISSUES,
) where {T<:AbstractIssue}
    summarize(io, T, verbose = verbose)
    print(io, "\n## Number of issues\n\n")
    print(io, "Found ", length(issues), " issues")
    print(io, "\n\n## List of issues\n\n")
    if length(issues) > max_issues
        print(
            io,
            "Showing first ",
            max_issues,
            " issues ($(length(issues) - max_issues) issues ommitted)\n\n",
        )
    end
    for issue in first(issues, max_issues)
        print(io, " * ")
        summarize(io, issue, verbose = verbose, model = model)
        print(io, "\n")
    end
    return
end

function summarize(data::AbstractData; kwargs...)
    return summarize(stdout, data; kwargs...)
end

"""
    value(issue::AbstractIssue)

Return the value associated to a particular issue. The value is a number
with a different meaning depending on the type of issue. For example, for
some numerical issues, it can be the coefficient value.
"""
function value(issue::AbstractIssue, ::Nothing)
    return value(issue)
end

function value(issue::AbstractIssue, ::MOI.ModelLike)
    return value(issue)
end

"""
    variable(issue::AbstractIssue)

Return the variable associated to a particular issue.
"""
function variable(issue::AbstractIssue, ::Nothing)
    return variable(issue)
end

function variable(issue::AbstractIssue, ::MOI.ModelLike)
    return variable(issue)
end

"""
    variables(issue::AbstractIssue)

Return the variables associated to a particular issue.
"""
function variables(issue::AbstractIssue, ::Nothing)
    return variables(issue)
end

function variables(issue::AbstractIssue, ::MOI.ModelLike)
    return variables(issue)
end

"""
    constraint(issue::AbstractIssue)

Return the constraint associated to a particular issue.
"""
function constraint(issue::AbstractIssue, ::Nothing)
    return constraint(issue)
end

function constraint(issue::AbstractIssue, ::MOI.ModelLike)
    return constraint(issue)
end

function _verbose_summarize end

function _summarize end

function _name(ref::MOI.VariableIndex, model::MOI.ModelLike)
    name = MOI.get(model, MOI.VariableName(), ref)
    if !isempty(name)
        return name
    end
    return "$ref"
end

function _name(ref::MOI.ConstraintIndex, model::MOI.ModelLike)
    name = MOI.get(model, MOI.ConstraintName(), ref)
    if !isempty(name)
        return name
    end
    return "$ref"
end

function _name(ref, ::Nothing)
    return "$ref"
end

include("numerical.jl")
include("feasibility.jl")
include("infeasibility.jl")

include("jump.jl")
end<|MERGE_RESOLUTION|>--- conflicted
+++ resolved
@@ -27,11 +27,7 @@
 function analyze end
 
 """
-<<<<<<< HEAD
-    summarize([io::IO,] AbstractData; model = nothing, verbose = true, max_issues = typemax(Int), kwargs...)
-=======
-    summarize([io::IO,] AbstractData; verbose = true, max_issues = 10, kwargs...)
->>>>>>> eb324011
+    summarize([io::IO,] AbstractData; model = nothing, verbose = true, max_issues = 10, kwargs...)
 
 Print a summary of the analysis results contained in `AbstractData` to the
 specified IO stream. If no IO stream is provided, it defaults to `stdout`.
